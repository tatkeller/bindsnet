--- conflicted
+++ resolved
@@ -27,9 +27,7 @@
 
 from .spoken_mnist import SpokenMNIST
 
-<<<<<<< HEAD
 __all__ = [
-    "spike_encoders",
     "SpokenMNIST",
     "CIFAR10",
     "CIFAR100",
@@ -55,13 +53,4 @@
     "SVHN",
     "VOCDetection",
     "VOCSegmentation",
-]
-=======
-__all__ = ['SpokenMNIST',
-           'CIFAR10', 'CIFAR100', 'Cityscapes',
-           'CocoCaptions', 'CocoDetection', 'DatasetFolder', 'EMNIST',
-           'FakeData', 'FashionMNIST', 'Flickr30k', 'Flickr8k',
-           'ImageFolder', 'KMNIST', 'LSUN', 'LSUNClass', 'MNIST',
-           'Omniglot', 'PhotoTour', 'SBU', 'SEMEION', 'STL10', 'SVHN',
-           'VOCDetection', 'VOCSegmentation']
->>>>>>> fc889c0c
+]