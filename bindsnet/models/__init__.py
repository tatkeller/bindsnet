--- conflicted
+++ resolved
@@ -2,12 +2,13 @@
 
 import torch
 
-from ..network  import *
-from ..learning import *
+from ..network import Network
+from ..learning import post_pre
+from ..network.topology import Connection
+from ..network.nodes import Input, LIFNodes, DiehlAndCookNodes
 
 
 class TwoLayerNetwork(Network):
-<<<<<<< HEAD
     # language=rst
     """
     Implements an ``Input`` instance connected to a ``LIFNodes`` instance with a fully-connected ``Connection``.
@@ -27,27 +28,12 @@
         :param wmax: Maximum allowed weight on ``Input`` to ``LIFNodes`` synapses.
         :param norm: ``Input`` to ``LIFNodes`` layer connection weights normalization constant.
         """
-=======
-    '''
-    Implements an :code:`Input` instance connected to a :code:`LIFNodes` instance with a fully-connected :code:`Connection`.
-    '''
-    def __init__(self, n_inpt, n_neurons=100, dt=1.0, nu_pre=1e-4, nu_post=1e-2, wmin=0, wmax=1, norm=78.4):
-        '''
-        Inputs:
-        
-            | :code:`n_input` (:code:`int`): Number of input neurons. Matches the 1D size of the input data.
-            | :code:`n_neurons` (:code:`int`): Number of excitatory, inhibitory neurons.
-            | :code:`dt` (:code:`float`): Simulation time step.
-            | :code:`norm` (:code:`float`): Input to excitatory layer connection weights norm.
-        '''
->>>>>>> ccc2a9b7
         super().__init__(dt=dt)
         
         self.n_inpt = n_inpt
         self.n_neurons = n_neurons
         self.dt = dt
         
-<<<<<<< HEAD
         self.add_layer(Input(n=self.n_inpt, traces=True, trace_tc=5e-2), name='X')
         self.add_layer(LIFNodes(n=self.n_neurons, traces=True, rest=-65.0, reset=-65.0, thresh=-52.0, refrac=5,
                                 decay=1e-2, trace_tc=5e-2), name='Y')
@@ -88,53 +74,6 @@
         :param Ae_Ai_decay: Decay of activation of connection from excitatory to inhibitory neurons.
         :param Ai_Ae_decay: Decay of activation of connection from inhibitory to excitatory neurons.
         """
-=======
-        self.add_layer(Input(n=self.n_inpt,
-                             traces=True,
-                             trace_tc=5e-2),
-                       name='X')
-        
-        self.add_layer(LIFNodes(n=self.n_neurons,
-                                traces=True,
-                                rest=-65.0,
-                                reset=-65.0,
-                                thresh=-52.0,
-                                refrac=5,
-                                decay=1e-2,
-                                trace_tc=5e-2),
-                       name='Y')
-        
-        self.add_connection(Connection(source=self.layers['X'],
-                                       target=self.layers['Y'],
-                                       w=0.3 * torch.rand(self.n_inpt, self.n_neurons),
-                                       update_rule=post_pre,
-                                       nu_pre=nu_pre,
-                                       nu_post=nu_post,
-                                       wmin=wmin,
-                                       wmax=wmax,
-                                       norm=norm),
-                            source='X',
-                            target='Y')
-        
-
-class DiehlAndCook2015(Network):
-    '''
-    Implements the spiking neural network architecture from `(Diehl & Cook 2015) <https://www.frontiersin.org/articles/10.3389/fncom.2015.00099/full>`_.
-    '''
-    def __init__(self, n_inpt, n_neurons=100, exc=22.5, inh=17.5, dt=1.0, nu_pre=1e-4,
-                 nu_post=1e-2, wmin=0, wmax=1, norm=78.4, theta_plus=0.05, theta_decay=1e-7,
-                 X_Ae_decay=None, Ae_Ai_decay=None, Ai_Ae_decay=None):
-        '''
-        Inputs:
-        
-            | :code:`n_input` (:code:`int`): Number of input neurons. Matches the 1D size of the input data.
-            | :code:`n_neurons` (:code:`int`): Number of excitatory, inhibitory neurons.
-            | :code:`exc` (:code:`float`): Strength of synapse weights from excitatory to inhibitory layer.
-            | :code:`inh` (:code:`float`): Strength of synapse weights from inhibitory to excitatory layer.
-            | :code:`dt` (:code:`float`): Simulation time step.
-            | :code:`norm` (:code:`float`): Input to excitatory layer connection weights norm.
-        '''
->>>>>>> ccc2a9b7
         super().__init__(dt=dt)
         
         self.n_inpt = n_inpt
@@ -143,7 +82,6 @@
         self.inh = inh
         self.dt = dt
         
-<<<<<<< HEAD
         self.add_layer(Input(n=self.n_inpt, traces=True, trace_tc=5e-2), name='X')
         self.add_layer(DiehlAndCookNodes(n=self.n_neurons, traces=True, rest=-65.0, reset=-60.0, thresh=-52.0, refrac=5,
                                          decay=1e-2, trace_tc=5e-2, theta_plus=theta_plus, theta_decay=theta_decay),
@@ -164,66 +102,7 @@
                                        decay=Ae_Ai_decay),
                             source='Ae', target='Ai')
 
-        w= -self.inh * (torch.ones(self.n_neurons, self.n_neurons) - torch.diag(torch.ones(self.n_neurons)))
+        w = -self.inh * (torch.ones(self.n_neurons, self.n_neurons) - torch.diag(torch.ones(self.n_neurons)))
         self.add_connection(Connection(source=self.layers['Ai'], target=self.layers['Ae'], w=w, wmin=-self.inh, wmax=0,
                                        decay=Ai_Ae_decay),
-                            source='Ai', target='Ae')
-=======
-        self.add_layer(Input(n=self.n_inpt,
-                             traces=True,
-                             trace_tc=5e-2),
-                       name='X')
-        
-        self.add_layer(DiehlAndCookNodes(n=self.n_neurons,
-                                         traces=True,
-                                         rest=-65.0,
-                                         reset=-60.0,
-                                         thresh=-52.0,
-                                         refrac=5,
-                                         decay=1e-2,
-                                         trace_tc=5e-2,
-                                         theta_plus=theta_plus,
-                                         theta_decay=theta_decay),
-                       name='Ae')
-        
-        self.add_layer(LIFNodes(n=self.n_neurons,
-                                traces=False,
-                                rest=-60.0,
-                                reset=-45.0,
-                                thresh=-40.0,
-                                decay=1e-1,
-                                refrac=2,
-                                trace_tc=5e-2),
-                       name='Ai')
-        
-        self.add_connection(Connection(source=self.layers['X'],
-                                       target=self.layers['Ae'],
-                                       w=0.3 * torch.rand(self.n_inpt, self.n_neurons),
-                                       update_rule=post_pre,
-                                       nu_pre=nu_pre,
-                                       nu_post=nu_post,
-                                       wmin=wmin,
-                                       wmax=wmax,
-                                       norm=norm,
-                                       decay=X_Ae_decay),
-                            source='X',
-                            target='Ae')
-        
-        self.add_connection(Connection(source=self.layers['Ae'],
-                                       target=self.layers['Ai'],
-                                       w=self.exc * torch.diag(torch.ones(self.n_neurons)),
-                                       wmin=0,
-                                       wmax=self.exc,
-                                       decay=Ae_Ai_decay),
-                            source='Ae',
-                            target='Ai')
-        
-        self.add_connection(Connection(source=self.layers['Ai'],
-                                       target=self.layers['Ae'],
-                                       w=-self.inh * (torch.ones(self.n_neurons, self.n_neurons) - torch.diag(torch.ones(self.n_neurons))),
-                                       wmin=-self.inh,
-                                       wmax=0,
-                                       decay=Ai_Ae_decay),
-                            source='Ai',
-                            target='Ae')
->>>>>>> ccc2a9b7
+                            source='Ai', target='Ae')